--- conflicted
+++ resolved
@@ -1,5 +1 @@
-<<<<<<< HEAD
-__version__ = "v0.4.3"
-=======
-__version__ = "v0.4.4"
->>>>>>> 8729b753
+__version__ = "v0.4.4"